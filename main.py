import os
import sys
import logging
import subprocess
import click
from pycv import PyCv

@click.command()
@click.option('--joblink', '-j', prompt='Link to the job ad', help='URL of the job advertisement')
@click.option('--name', '-n', prompt='Project name', help='Name for the output report')
@click.option('--compile/--no-compile', '-c/-nc', default=True, help='Compile the LaTeX output (default: True)')
@click.option('--verbose', '-v', is_flag=True, help='Enable verbose logging')
@click.option('--datadir', '-d', default='data', help='Directory containing YAML data files (default: data)')
def main(joblink: str, name: str, compile: bool, verbose: bool, datadir: str):
    """Generate a customized CV based on a job posting."""
    log_level = logging.DEBUG if verbose else logging.INFO
    logging.basicConfig(
        level=log_level, 
        format='%(asctime)s - %(name)s - %(levelname)s - %(message)s'
    )

    # Initialize PyCv with datadir
    cv = PyCv(joblink, name, datadir)

    # Generate and save LaTeX
    cv.save_latex()

<<<<<<< HEAD
    if compile:
        subprocess.Popen(f'xelatex {name}.tex', shell=True)
=======
    subprocess.run(['xelatex', 'resume.' + projectname + '.tex'])
    subprocess.run(['xelatex', 'coverletter.' + projectname + '.tex'])
>>>>>>> 1db2d100

if __name__ == "__main__":
    main()<|MERGE_RESOLUTION|>--- conflicted
+++ resolved
@@ -7,11 +7,11 @@
 
 @click.command()
 @click.option('--joblink', '-j', prompt='Link to the job ad', help='URL of the job advertisement')
-@click.option('--name', '-n', prompt='Project name', help='Name for the output report')
+@click.option('--projectname', '-n', prompt='Project name', help='Name for the output report')
 @click.option('--compile/--no-compile', '-c/-nc', default=True, help='Compile the LaTeX output (default: True)')
 @click.option('--verbose', '-v', is_flag=True, help='Enable verbose logging')
 @click.option('--datadir', '-d', default='data', help='Directory containing YAML data files (default: data)')
-def main(joblink: str, name: str, compile: bool, verbose: bool, datadir: str):
+def main(joblink: str, projectname: str, compile: bool, verbose: bool, datadir: str):
     """Generate a customized CV based on a job posting."""
     log_level = logging.DEBUG if verbose else logging.INFO
     logging.basicConfig(
@@ -20,18 +20,14 @@
     )
 
     # Initialize PyCv with datadir
-    cv = PyCv(joblink, name, datadir)
+    cv = PyCv(joblink, projectname, datadir)
 
     # Generate and save LaTeX
     cv.save_latex()
 
-<<<<<<< HEAD
     if compile:
-        subprocess.Popen(f'xelatex {name}.tex', shell=True)
-=======
-    subprocess.run(['xelatex', 'resume.' + projectname + '.tex'])
-    subprocess.run(['xelatex', 'coverletter.' + projectname + '.tex'])
->>>>>>> 1db2d100
+        subprocess.run(['xelatex', 'resume.' + projectname + '.tex'])
+        subprocess.run(['xelatex', 'coverletter.' + projectname + '.tex'])
 
 if __name__ == "__main__":
     main()